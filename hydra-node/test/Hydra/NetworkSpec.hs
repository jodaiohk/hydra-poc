--- conflicted
+++ resolved
@@ -12,20 +12,12 @@
 import Codec.Serialise (Serialise, deserialiseOrFail, serialise)
 import Control.Monad.Class.MonadTime (DiffTime)
 import Control.Monad.Class.MonadTimer (timeout)
-import Hydra.HeadLogic (HydraMessage (..), NetworkEvent (MessageReceived, NetworkConnected))
+import Hydra.HeadLogic (HydraMessage (..))
 import Hydra.Logging (nullTracer)
-<<<<<<< HEAD
-import Hydra.Logic (HydraMessage (..))
-import Hydra.Network.Ouroboros (broadcast, withOuroborosHydraNetwork)
-import Hydra.Network.ZeroMQ (withZeroMQHydraNetwork)
-import Test.Hspec (Spec, describe, expectationFailure, it, shouldReturn)
-import Test.QuickCheck (Arbitrary (..), arbitrary, oneof, property)
-=======
 import Hydra.Network.Ouroboros (broadcast, withOuroborosHydraNetwork)
 import Hydra.Network.ZeroMQ (withZeroMQHydraNetwork)
 import Test.Hspec (Spec, describe, expectationFailure, it, pendingWith, shouldReturn)
 import Test.QuickCheck (Arbitrary (..), Positive (getPositive), arbitrary, oneof, property)
->>>>>>> ae29ba6c
 
 type MockTx = ()
 
@@ -41,7 +33,7 @@
       received <- newEmptyMVar
       failAfter 10 $ do
         withOuroborosHydraNetwork (lo, 45678) [(lo, 45679)] (const @_ @(HydraMessage Integer) $ pure ()) $ \hn1 ->
-          withOuroborosHydraNetwork @(HydraMessage Integer) @(HydraMessage Integer) (lo, 45679) [(lo, 45678)] (putMVar received) $ \_ -> do
+          withOuroborosHydraNetwork @(HydraMessage Integer) (lo, 45679) [(lo, 45678)] (putMVar received) $ \_ -> do
             broadcast hn1 requestTx
             takeMVar received `shouldReturn` requestTx
 
@@ -50,7 +42,7 @@
       node2received <- newEmptyMVar
       node3received <- newEmptyMVar
       failAfter 10 $ do
-        withOuroborosHydraNetwork @_ @(HydraMessage Integer) (lo, 45678) [(lo, 45679), (lo, 45680)] (putMVar node1received) $ \hn1 ->
+        withOuroborosHydraNetwork @(HydraMessage Integer) (lo, 45678) [(lo, 45679), (lo, 45680)] (putMVar node1received) $ \hn1 ->
           withOuroborosHydraNetwork (lo, 45679) [(lo, 45678), (lo, 45680)] (putMVar node2received) $ \hn2 -> do
             withOuroborosHydraNetwork (lo, 45680) [(lo, 45678), (lo, 45679)] (putMVar node3received) $ \hn3 -> do
               broadcast hn1 requestTx
