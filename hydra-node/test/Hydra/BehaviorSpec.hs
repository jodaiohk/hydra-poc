{-# LANGUAGE TypeApplications #-}
{-# OPTIONS_GHC -Wno-unused-matches #-}

module Hydra.BehaviorSpec where

import Cardano.Prelude hiding (Async, STM, async, atomically, cancel, check, link, poll, threadDelay, withAsync)
import Control.Monad.Class.MonadAsync (MonadAsync, withAsync)
import Control.Monad.Class.MonadSTM (
  MonadSTM,
  TVar,
  atomically,
  modifyTVar,
  modifyTVar',
  newEmptyTMVarIO,
  newTVarIO,
  putTMVar,
  readTVar,
  takeTMVar,
 )
import Control.Monad.Class.MonadThrow (MonadMask, MonadThrow)
import Control.Monad.Class.MonadTimer (DiffTime, MonadTimer, threadDelay, timeout)
import Hydra.HeadLogic (
  ClientRequest (..),
  ClientResponse (..),
  Effect (ClientEffect),
  Environment (..),
  Event (ClientEvent),
  HeadParameters (..),
<<<<<<< HEAD
  HydraMessage,
=======
  Snapshot (..),
>>>>>>> 18b2eadb
  SnapshotStrategy (..),
  createHeadState,
 )
import Hydra.Ledger (Tx)
import Hydra.Ledger.Mock (MockTx (..), mockLedger)
import Hydra.Logging (traceInTVar)
import Hydra.Network (HydraNetwork (..))
import Hydra.Node (
  HydraNode (..),
  HydraNodeLog (..),
  OnChain (..),
  createEventQueue,
  createHydraHead,
  handleChainTx,
  handleClientRequest,
  handleMessage,
  runHydraNode,
 )
import Test.Hspec (Spec, describe, it)
import Test.Util (failAfter, shouldContain, shouldNotBe, shouldReturn, shouldRunInSim)

spec :: Spec
spec = describe "Behavior of one ore more hydra-nodes" $ do
  describe "Sanity tests of test suite" $ do
    it "does not delay for real" $
      shouldRunInSim $
        threadDelay 600

  describe "Single participant Head" $ do
    it "accepts Init command" $
      shouldRunInSim $ do
        chain <- simulatedChainAndNetwork
        withHydraNode 1 NoSnapshots chain $ \n ->
          sendRequest n (Init [1])

    it "accepts Commit after successful Init" $
      shouldRunInSim $ do
        chain <- simulatedChainAndNetwork
        withHydraNode 1 NoSnapshots chain $ \n -> do
          sendRequest n (Init [1])
          sendRequest n (Commit 1)

    it "not accepts commits when the head is open" $
      shouldRunInSim $ do
        chain <- simulatedChainAndNetwork
        withHydraNode 1 NoSnapshots chain $ \n1 -> do
          sendRequestAndWaitFor n1 (Init [1]) ReadyToCommit
          sendRequestAndWaitFor n1 (Commit 1) (HeadIsOpen [])
          sendRequestAndWaitFor n1 (Commit 1) CommandFailed

    it "can close an open head" $
      shouldRunInSim $ do
        chain <- simulatedChainAndNetwork
        withHydraNode 1 NoSnapshots chain $ \n1 -> do
          sendRequestAndWaitFor n1 (Init [1]) ReadyToCommit
          sendRequestAndWaitFor n1 (Commit 1) (HeadIsOpen [])
          sendRequestAndWaitFor n1 Close (HeadIsClosed testContestationPeriod (Snapshot 0 [] []) [])

  it "does finalize head after contestation period" $
    shouldRunInSim $ do
      chain <- simulatedChainAndNetwork
      withHydraNode 1 NoSnapshots chain $ \n1 -> do
        sendRequest n1 $ Init [1]
        sendRequestAndWaitFor n1 (Init [1]) ReadyToCommit
        sendRequest n1 (Commit 1)
        failAfter 1 $ waitForResponse n1 `shouldReturn` HeadIsOpen []
        sendRequest n1 Close
        failAfter 1 $ waitForResponse n1 `shouldReturn` HeadIsClosed testContestationPeriod (Snapshot 0 [] []) []
        threadDelay testContestationPeriod
        failAfter 1 $ waitForResponse n1 `shouldReturn` HeadIsFinalized []

  describe "Two participant Head" $ do
    it "accepts a tx after the head was opened between two nodes" $
      shouldRunInSim $ do
        chain <- simulatedChainAndNetwork
        withHydraNode 1 NoSnapshots chain $ \n1 -> do
          withHydraNode 2 NoSnapshots chain $ \n2 -> do
            sendRequestAndWaitFor n1 (Init [1, 2]) ReadyToCommit
            sendRequest n1 (Commit 1)

            failAfter 1 $ waitForResponse n2 `shouldReturn` ReadyToCommit
            sendRequest n2 (Commit 1)
            failAfter 1 $ waitForResponse n2 `shouldReturn` HeadIsOpen []
            sendRequest n2 (NewTx $ ValidTx 1)

    it "sees the head closed by other nodes" $
      shouldRunInSim $ do
        chain <- simulatedChainAndNetwork
        withHydraNode 1 NoSnapshots chain $ \n1 -> do
          withHydraNode 2 NoSnapshots chain $ \n2 -> do
            sendRequestAndWaitFor n1 (Init [1, 2]) ReadyToCommit
            sendRequest n1 (Commit 1)

            failAfter 1 $ waitForResponse n2 `shouldReturn` ReadyToCommit
            sendRequestAndWaitFor n2 (Commit 1) (HeadIsOpen [])

            failAfter 1 $ waitForResponse n1 `shouldReturn` HeadIsOpen []
            sendRequest n1 Close

            failAfter 1 $ waitForResponse n2 `shouldReturn` HeadIsClosed testContestationPeriod (Snapshot 0 [] []) []

    it "only opens the head after all nodes committed" $
      shouldRunInSim $ do
        chain <- simulatedChainAndNetwork
        withHydraNode 1 NoSnapshots chain $ \n1 -> do
          withHydraNode 2 NoSnapshots chain $ \n2 -> do
            sendRequestAndWaitFor n1 (Init [1, 2]) ReadyToCommit
            sendRequest n1 (Commit 1)
            timeout 1 (waitForResponse n1) >>= (`shouldNotBe` Just (HeadIsOpen []))

            failAfter 1 $ waitForResponse n2 `shouldReturn` ReadyToCommit
            sendRequestAndWaitFor n2 (Commit 1) (HeadIsOpen [])

            failAfter 1 $ waitForResponse n1 `shouldReturn` HeadIsOpen []

    it "valid new transactions get confirmed without snapshotting" $
      shouldRunInSim $ do
        chain <- simulatedChainAndNetwork
        withHydraNode 1 NoSnapshots chain $ \n1 -> do
          withHydraNode 2 NoSnapshots chain $ \n2 -> do
            sendRequestAndWaitFor n1 (Init [1, 2]) ReadyToCommit
            sendRequest n1 (Commit 1)
            failAfter 1 $ waitForResponse n2 `shouldReturn` ReadyToCommit
            sendRequestAndWaitFor n2 (Commit 1) (HeadIsOpen [])
            failAfter 1 $ waitForResponse n1 `shouldReturn` HeadIsOpen []

            sendRequest n1 (NewTx $ ValidTx 42)
            failAfter 1 $ waitForResponse n1 `shouldReturn` TxConfirmed (ValidTx 42)
            failAfter 1 $ waitForResponse n2 `shouldReturn` TxConfirmed (ValidTx 42)

            sendRequest n1 Close
            failAfter 1 $
              waitForResponse n1
                `shouldReturn` HeadIsClosed testContestationPeriod (Snapshot 0 [] []) [ValidTx 42]

    it "valid new transactions get snapshotted" $
      shouldRunInSim $ do
        chain <- simulatedChainAndNetwork
        withHydraNode 1 (SnapshotAfter 1) chain $ \n1 -> do
          withHydraNode 2 NoSnapshots chain $ \n2 -> do
            sendRequestAndWaitFor n1 (Init [1, 2]) ReadyToCommit
            sendRequest n1 (Commit 1)
            failAfter 1 $ waitForResponse n2 `shouldReturn` ReadyToCommit
            sendRequestAndWaitFor n2 (Commit 1) (HeadIsOpen [])
            failAfter 1 $ waitForResponse n1 `shouldReturn` HeadIsOpen []

            sendRequest n1 (NewTx $ ValidTx 42)
            failAfter 1 $ waitForResponse n1 `shouldReturn` TxConfirmed (ValidTx 42)
            failAfter 1 $ waitForResponse n2 `shouldReturn` TxConfirmed (ValidTx 42)

            failAfter 1 $ waitForResponse n1 `shouldReturn` SnapshotConfirmed 1

            sendRequest n1 Close
            failAfter 1 $
              waitForResponse n1
                `shouldReturn` HeadIsClosed testContestationPeriod (Snapshot 1 [] [ValidTx 42]) []

  describe "Hydra Node Logging" $ do
    it "traces processing of events" $
      shouldRunInSim $ do
        chain <- simulatedChainAndNetwork
        withHydraNode 1 NoSnapshots chain $ \n1 -> do
          sendRequestAndWaitFor n1 (Init [1]) ReadyToCommit
          sendRequest n1 (Commit 1)

          traces <- atomically $ readTVar (capturedLogs n1)

          traces `shouldContain` [ProcessingEvent (ClientEvent $ Init [1])]
          traces `shouldContain` [ProcessedEvent (ClientEvent $ Init [1])]

    it "traces handling of effects" $
      shouldRunInSim $ do
        chain <- simulatedChainAndNetwork
        withHydraNode 1 NoSnapshots chain $ \n1 -> do
          sendRequestAndWaitFor n1 (Init [1]) ReadyToCommit
          sendRequest n1 (Commit 1)

          traces <- atomically $ readTVar (capturedLogs n1)

          traces `shouldContain` [ProcessingEffect (ClientEffect ReadyToCommit)]
          traces `shouldContain` [ProcessedEffect (ClientEffect ReadyToCommit)]

sendRequestAndWaitFor ::
  HasCallStack =>
  MonadThrow m =>
  MonadTimer m =>
  Tx tx =>
  TestHydraNode tx m ->
  ClientRequest tx ->
  ClientResponse tx ->
  m ()
sendRequestAndWaitFor node req expected = do
  sendRequest node req
  failAfter 1 $ waitForResponse node `shouldReturn` expected

-- | A thin layer around 'HydraNode' to be able to 'waitForResponse'.
data TestHydraNode tx m = TestHydraNode
  { nodeId :: Natural
  , sendRequest :: ClientRequest tx -> m ()
  , waitForResponse :: m (ClientResponse tx)
  , capturedLogs :: TVar m [HydraNodeLog tx]
  }

type ConnectToChain tx m = (HydraNode tx m -> m (HydraNode tx m))

-- | Creates a simulated chain and network by returning a function to "monkey
-- patch" a 'HydraNode' such that it is connected. This is necessary, to get to
-- know all nodes which use this function and simulate network and chain
-- messages being sent around.
--
-- NOTE: This implementation currently ensures that no two equal 'OnChainTx' can
-- be posted on chain assuming the construction of the real transaction is
-- referentially transparent.
simulatedChainAndNetwork :: MonadSTM m => m (ConnectToChain tx m)
simulatedChainAndNetwork = do
  refHistory <- newTVarIO []
  nodes <- newTVarIO []
  pure $ \node -> do
    atomically $ modifyTVar nodes (node :)
    pure $
      node
        { oc = OnChain{postTx = postTx nodes refHistory}
        , hn = HydraNetwork{broadcast = broadcast nodes}
        }
 where
  postTx nodes refHistory tx = do
    res <- atomically $ do
      h <- readTVar refHistory
      if tx `elem` h
        then pure Nothing
        else do
          modifyTVar' refHistory (tx :)
          Just <$> readTVar nodes
    case res of
      Nothing -> pure ()
      Just ns -> mapM_ (`handleChainTx` tx) ns

  broadcast nodes msg = atomically (readTVar nodes) >>= mapM_ (`handleMessage` msg)

-- NOTE(SN): Deliberately not configurable via 'startHydraNode'
testContestationPeriod :: DiffTime
testContestationPeriod = 3600

withHydraNode ::
  MonadAsync m =>
  MonadTimer m =>
  MonadMask m =>
  Natural ->
  SnapshotStrategy ->
  ConnectToChain MockTx m ->
  (TestHydraNode MockTx m -> m ()) ->
  m ()
withHydraNode nodeId snapshotStrategy connectToChain action = do
  capturedLogs <- newTVarIO []
  response <- newEmptyTMVarIO
  node <- createHydraNode response
  -- TODO(SN): trace directly into io-sim's 'Trace'
  withAsync (runHydraNode (traceInTVar capturedLogs) node) $ \_ ->
    action $
      TestHydraNode
        { sendRequest = handleClientRequest node
        , waitForResponse = atomically $ takeTMVar response
        , nodeId
        , capturedLogs
        }
 where
  createHydraNode response = do
    let env = Environment nodeId snapshotStrategy
    eq <- createEventQueue
    let headState = createHeadState [] (HeadParameters testContestationPeriod mempty)
    hh <- createHydraHead headState mockLedger
    let hn' = HydraNetwork{broadcast = const $ pure ()}
    let node = HydraNode{eq, hn = hn', hh, oc = OnChain (const $ pure ()), sendResponse = atomically . putTMVar response, env}
    connectToChain node<|MERGE_RESOLUTION|>--- conflicted
+++ resolved
@@ -26,11 +26,7 @@
   Environment (..),
   Event (ClientEvent),
   HeadParameters (..),
-<<<<<<< HEAD
-  HydraMessage,
-=======
   Snapshot (..),
->>>>>>> 18b2eadb
   SnapshotStrategy (..),
   createHeadState,
  )
