--- conflicted
+++ resolved
@@ -163,18 +163,9 @@
 
 createHydraHead :: (MonadSTM m) => HeadState tx -> Ledger tx -> m (HydraHead tx m)
 createHydraHead initialState ledger = do
-<<<<<<< HEAD
   tv <- atomically $ newTVar initialState
-  pure HydraHead{modifyHeadState = stateTVar tv, ledger}
-
---
--- OnChain handle to abstract over chain access
---
-=======
-  tv <- newTVarIO initialState
   pure HydraHead{modifyHeadState = atomically . stateTVar tv, ledger}
 -- ** OnChain handle to abstract over chain access
->>>>>>> e159934d
 
 data ChainError = ChainError
   deriving (Exception, Show)
